--- conflicted
+++ resolved
@@ -13,14 +13,9 @@
 import numpy as np
 import pandas as pd
 from matplotlib import pyplot as plt
-<<<<<<< HEAD
 from .timeseries_tools import diurnal_cycle, yearly_cumulative
 from .iotools import read_forcing, xarray_to_df
-=======
-from timeseries_tools import diurnal_cycle, yearly_cumulative
-from iotools import read_forcing, xarray_to_df
 from canopy.constants import LATENT_HEAT, MOLAR_MASS_H2O, MOLAR_MASS_CO2, PAR_TO_UMOL
->>>>>>> e61371a6
 
 import seaborn as sns
 pal = sns.color_palette("hls", 6)
@@ -86,18 +81,18 @@
 
     dates = Data.index
 
-    ix = pd.rolling_mean(Data.forcing_precipitation.values, 48, 1)
+    ix = Data['forcing_precipitation'].rolling(48, 1).sum()
     dryc = np.ones(len(dates))
-    f = np.where(ix > 0)[0]  # wet canopy indices
+    f = np.where(ix > 0.0)[0]  # wet canopy indices
     dryc[f] = 0.0
     months = Data.index.month
     fmonth = 4
     lmonth = 9
-    Data.ET[Data.gapped == 1] = Data.ET[Data.gapped == 1] * np.nan
+    Data.ET[Data.gapped == 1] = np.nan
     ixET = np.where((months >= fmonth) & (months <= lmonth) & (dryc == 1) & np.isfinite(Data.ET))[0]
-    Data.GPP[Data.gapped == 1] = Data.GPP[Data.gapped == 1] * np.nan
+    Data.GPP[Data.gapped == 1] = np.nan
     ixGPP = np.where((months >= fmonth) & (months <= lmonth) & np.isfinite(Data.GPP))[0]
-    Data.Reco[Data.gapped == 1] = Data.Reco[Data.gapped == 1] * np.nan
+    Data.Reco[Data.gapped == 1] = np.nan
     ixReco = np.where((months >= fmonth) & (months <= lmonth) & np.isfinite(Data.Reco))[0]
     labels=['Modelled', 'Measured']
 
