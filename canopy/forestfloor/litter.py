--- conflicted
+++ resolved
@@ -41,10 +41,6 @@
                           * properties['bulk_density'])
 
         saturated_water_content = field_capacity
-<<<<<<< HEAD
-=======
-        # saturated_water_content = properties['porosity']
->>>>>>> 6252468a
 
         if 'water_retention' not in properties:
             water_retention = {}
@@ -264,8 +260,8 @@
             forcing['air_pressure'],
             forcing['soil_temperature'],
             forcing['soil_water_potential'],
-            forcing['soil_hydraulic_conductivity'],
-            forcing['depth'])
+            parameters['soil_hydraulic_conductivity'],
+            parameters['soil_depth'])
 
         # unit conversion: 1000 kg m-2 s-1 = mm s-1
 
