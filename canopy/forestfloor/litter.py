--- conflicted
+++ resolved
@@ -225,12 +225,7 @@
 
         states['carbon_pool'] = self.carbon_pool
 
-<<<<<<< HEAD
-        # compute soil evaporation through moss layer
-=======
         # compute soil evaporation through litter layer
->>>>>>> 9a8bf59f
-
         # [mol m-2 s-1]
         soil_evaporation = evaporation_through(
             properties=self.properties,
