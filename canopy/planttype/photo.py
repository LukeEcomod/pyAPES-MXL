--- conflicted
+++ resolved
@@ -21,25 +21,19 @@
 import logging
 logger = logging.getLogger(__name__)
 
-from canopy.constants import *
 from canopy.constants import DEG_TO_KELVIN, PAR_TO_UMOL, EPS
+from canopy.constants import SPECIFIC_HEAT_AIR, LATENT_HEAT
+from canopy.constants import GAS_CONSTANT, O2_IN_AIR
 H2O_CO2_RATIO = 1.6  # H2O to CO2 diffusivity ratio [-]
 TN = 25.0 + DEG_TO_KELVIN  # reference temperature [K]
 
-<<<<<<< HEAD
-def leaf_interface(photop, leafp, forcing, controls, dict_output=True, 
-                   logger_info={'date':'','iteration':'','leaftype':''}):
-=======
 def leaf_interface(photop,
                    leafp,
                    forcing,
                    controls,
-                   leaftype='sunlit',
-                   model='CO_OPTI',
-                   dict_output=True):
->>>>>>> 0c188207
-    """
-    Entry-point to coupled leaf gas-exchange and energy balance functions.
+                   dict_output=True,
+                   logger_info=''):
+    r""" Entry-point to coupled leaf gas-exchange and energy balance functions.
     
     CALCULATES leaf photosynthesis (An), respiration (Rd), transpiration (E) and estimates of
     leaf temperature (Tl) and sensible heat fluxes (H) based onleaf energy balance equation coupled with
@@ -51,8 +45,7 @@
     al. (1980) coupled with various stomatal control schemes (Medlyn, Ball-Woodrow-Berry, Hari, Katul-Vico et al.)
     In all these models, stomatal conductance (gs) is directly linked to An, either by optimal stomatal control principles or
     using semi-empirical models.
-    
-<<<<<<< HEAD
+
     Args:
         photop (dict): leaf gas-exchange parameters
             'Vcmax': maximum carboxylation velocity [umolm-2s-1]
@@ -87,48 +80,6 @@
         controls (dict):
             'model' (str): photosysthesis model
                 CO_OPTI (Vico et al., 2014)
-=======
-    INPUT:
-        photop (dict): photo parameters
-            'Vcmax': maximum carboxylation velocity (umolm-2s-1)
-            'Jmax': maximum rate of electron transport (umolm-2s-1)
-            'Rd': dark respiration rate (umolm-2s-)
-            'alpha': quantum yield parameter (mol/mol)
-            'theta': co-limitation parameter of Farquhar-model
-            'beta': co-limitation parameter of Farquhar-model
-            'L'/'m': stomatal parameter (Lambda, m, ...) depending on model
-            'g0': residual conductance for CO2 (molm-2s-1)
-            tresp (dict): temperature sensitivity parameters (optional)
-                omitting neglects temperature adjustments of Vcmax, Jmax, Rd
-                'Vcmax': [Ha, Hd, Topt]; activation energy (kJmol-1), deactivation energy (kJmol-1), optimum temperature (degC)
-                'Jmax': [Ha, Hs, Topt];
-                'Rd': [Ha]; activation energy (kJmol-1)
-        leafp (dict): leaf parameters:
-            'lt': leaf lengthscale (m)
-            'emi': leaf emissivity (-)
-            # 'Par_alb': leaf Par albedo (-)
-            # 'Nir_alb': leaf Nir albedo (-)
-        forcing (dict):
-            'h2o'
-            'co2'
-            'air_temperature'
-            'par'
-            'sw_absorbed'
-            'net_lw_leaf'
-            'wind_speed'
-            'air_pressure'
-
-        H2O - water vapor mixing ratio (mol/mol)
-        CO2 - carbon dioxide mixing ratio (ppm)
-        T - ambient air temperature (degC)
-        Qp - incident PAR at leaves (umolm-2s-1)
-        SWabs - absorbed SW (PAR + NIR) at leaves (Wm-2)
-        LW - net isothermal long-wave radiation (Wm-2).
-        U - mean wind speed (m/s)
-        P - ambient pressure (Pa)
-
-        model - CO_OPTI (Vico et al., 2014)
->>>>>>> 0c188207
                 MEDLYN (Medlyn et al., 2011 with co-limitation Farquhar)
                 MEDLYN_FARQUHAR
                 BWB (Ball et al., 1987 with co-limitation Farquhar)
@@ -136,7 +87,7 @@
             'energy_closure' (bool): True computes leaf temperature by solving energy balance
         dict_output (bool): True returns output as dict, False as separate arrays (optional)
         logger_info (dict): optional
-      
+
     OUTPUT:
         (dict):
             'net_co2': net CO2 flux (umol m-2 leaf s-1)
@@ -155,10 +106,10 @@
     Samuli Launiainen LUKE 3/2011 - 5/2017
     Last edit 16.5.2017
     """
+
     # -- parameters -----
     lt = leafp['lt']
-<<<<<<< HEAD
-    
+
     T = np.array(forcing['air_temperature'], ndmin=1)
     H2O = np.array(forcing['h2o'], ndmin=1)
     Qp = forcing['par_incident']
@@ -178,39 +129,23 @@
 
     if 'leaf_temperature' in forcing:
         Tl_ini = np.array(forcing['leaf_temperature'], ndmin=1).copy()
-=======
-
-    T = forcing['air_temperature']
-    P = forcing['air_pressure']
-    U = forcing['wind_speed']
-    Tl_ave = forcing['leaf_temperature']
-    Qp = forcing['par'][leaftype]['incident'] * PAR_TO_UMOL
-    H2O = forcing['h2o']
-    CO2 = forcing['co2']
-
-    Ebal = controls['Ebal']
-    if Ebal:
-        gr = forcing['lw']['radiative_conductance']
-        Rabs = (forcing['par'][leaftype]['absorbed']
-                + forcing['nir'][leaftype]['absorbed']
-                + forcing['lw']['net_leaf'])
-
-        # canopy nodes
-        ic = np.where(abs(forcing['lw']['net_leaf']) > 0.0)
->>>>>>> 0c188207
+
     else:
         Tl_ini = T.copy()
+
     Tl = Tl_ini.copy()
     
     if 'radiative_conductance' in forcing:
         gr = np.array(forcing['radiative_conductance'], ndmin=1)
+
     else:
         gr = np.zeros(len(T))
 
     if 'average_leaf_temperature' in forcing:
         Tl_ave = np.array(forcing['average_leaf_temperature'], ndmin=1)
+
     else:
-        Tl_ave = Tl.copy()     
+        Tl_ave = Tl.copy()
 
     # vapor pressure
     esat, s = e_sat(Tl)
@@ -220,9 +155,9 @@
 
     itermax = 20
     err = 999.0
-    iterNo = 0
-    while err > 0.01 and iterNo < itermax:
-        iterNo += 1
+    iter_no = 0
+    while err > 0.01 and iter_no < itermax:
+        iter_no += 1
         # boundary layer conductance
         gb_h, gb_c, gb_v = leaf_boundary_layer_conductance(U, lt, T, Tl - T, P)
 
@@ -245,41 +180,21 @@
 
         # solve  energy balance
         if Ebal:
-            # solve leaf temperature 
-            Tl[ic] = (Rabs[ic] + SPECIFIC_HEAT_AIR*gr[ic]*Tl_ave[ic] + SPECIFIC_HEAT_AIR*gb_h[ic]*T[ic] - LATENT_HEAT*geff_v[ic]*Dleaf[ic] 
+            # solve leaf temperature
+            Tl[ic] = (Rabs[ic] + SPECIFIC_HEAT_AIR*gr[ic]*Tl_ave[ic] + SPECIFIC_HEAT_AIR*gb_h[ic]*T[ic] - LATENT_HEAT*geff_v[ic]*Dleaf[ic]
                   + LATENT_HEAT*s[ic]*geff_v[ic]*Told[ic]) / (SPECIFIC_HEAT_AIR*(gr[ic] + gb_h[ic]) + LATENT_HEAT*s[ic]*geff_v[ic])
             err = np.nanmax(abs(Tl - Told))
 
-            if (err < 0.01 or iterNo == itermax) and abs(np.mean(T) - np.mean(Tl)) > 20.0:
-<<<<<<< HEAD
-                logger.debug('%s (iteration %s:%s) Unrealistic %s leaf temperature %.2f set to air temperature %.2f, %.2f, %.2f, %.2f, %.2f',
-                     logger_info['date'],
-                     logger_info['iteration'],
-                     logger_info['leaftype'],
+            if (err < 0.01 or iter_no == itermax) and abs(np.mean(T) - np.mean(Tl)) > 20.0:
+                logger.debug(logger_info + ' Unrealistic leaf temperature %.2f set to air temperature %.2f, %.2f, %.2f, %.2f, %.2f',
                      np.mean(Tl), np.mean(T),
                      np.mean(LWnet), np.mean(Tl_ave), np.mean(Tl_ini), np.mean(H2O))
-=======
-                logger.debug('Unrealistic %s leaf temperature %.2f set to air temperature %.2f, %.2f, %.2f, %.2f, %.2f',
-                     forcing['date'],
-                     forcing['iteration'], iterNo,
-                     leaftype,
-                     np.mean(Tl), np.mean(T),
-                     np.mean(forcing['lw']['net_leaf']), np.mean(Tl_ave), np.mean(Tl_ini), np.mean(H2O))
->>>>>>> 0c188207
                 Tl = T.copy()
                 Ebal = False  # recompute without solving leaf temperature
                 err = 999.
 
-            elif iterNo == itermax and err > 0.05:
-<<<<<<< HEAD
-                logger.debug('%s (iteration %s) Maximum number of iterations reached: Tl_%s = %.2f (err = %.2f)',
-                         logger_info['date'],
-                         logger_info['iteration'],
-                         logger_info['leaftype'],
-=======
-                logger.debug('Maximum number of iterations reached: Tl_%s = %.2f (err = %.2f)',
-                         leaftype,
->>>>>>> 0c188207
+            elif iter_no == itermax and err > 0.05:
+                logger.debug(logger_info + ' Maximum number of iterations reached: Tl = %.2f (err = %.2f)',
                          np.mean(Tl), err)
 
             # vapor pressure
@@ -315,7 +230,7 @@
     else:  # return 11 arrays
         return An, Rd, E, H, Fr, Tl, Ci, Cs, gsv, gs_opt, gb_v
 
-""" ------- photosynthesis models ------- """
+# ------- photosynthesis models -------
 
 def photo_c3_analytical(photop, Qp, T, VPD, ca, gb_c, gb_v):
     """
@@ -381,13 +296,24 @@
     while err > 0.01 and cnt < MaxIter:
         NUM1 = -k1_c * (k2_c - (cs - 2*Tau_c))
         DEN1 = (k2_c + cs)**2
-        NUM2 = np.sqrt(H2O_CO2_RATIO*VPD*La*k1_c**2 * (cs - Tau_c)*(k2_c + Tau_c) * ((k2_c + (cs - 2*H2O_CO2_RATIO*VPD*La))**2)*(k2_c + (cs - H2O_CO2_RATIO*VPD*La)))
+        NUM2 = (
+            np.sqrt(H2O_CO2_RATIO * VPD * La * k1_c**2
+                    * (cs - Tau_c) * (k2_c + Tau_c)
+                    * ((k2_c + (cs - 2.0 * H2O_CO2_RATIO * VPD * La))**2)
+                    * (k2_c + (cs - H2O_CO2_RATIO * VPD * La)))
+        )
+
         DEN2 = H2O_CO2_RATIO*VPD*La*((k2_c + cs)**2) * (k2_c + (cs - H2O_CO2_RATIO*VPD*La))
 
         gs_opt = (NUM1 / DEN1) + (NUM2 / DEN2) + EPS
 
-        ci = (1. / (2 *gs_opt)) * (-k1_c - k2_c*gs_opt + cs*gs_opt + Rd + np.sqrt((k1_c + k2_c*gs_opt - cs*gs_opt - Rd)**2 \
-            - 4*gs_opt*(-k1_c*Tau_c - k2_c*cs*gs_opt - k2_c*Rd)))
+        ci = (
+            (1. / (2 *gs_opt))
+            * (-k1_c - k2_c*gs_opt
+               + cs*gs_opt + Rd
+               + np.sqrt((k1_c + k2_c*gs_opt - cs*gs_opt - Rd)**2
+                         - 4*gs_opt*(-k1_c*Tau_c - k2_c*cs*gs_opt - k2_c*Rd)))
+        )
 
         An = gs_opt*(cs - ci)
         An1 = np.maximum(An, 0.0)
@@ -1005,7 +931,6 @@
     SWabs = 0.5 * (1-leafp['par_alb']) * Qp / PAR_TO_UMOL + 0.5 * (1-leafp['nir_alb']) * Qp / PAR_TO_UMOL 
     LWnet = -30.0 * np.ones(N)
     
-<<<<<<< HEAD
     x = leaf_interface(photop, leafp,
                        H2O=H2O, CO2=CO2, T=T, 
                        Qp=Qp, SWabs=SWabs, LWnet=LWnet, 
@@ -1104,29 +1029,4 @@
 
 def Sd_to_Topt(Ha, Hd, Sd):
     Topt = Hd*1e3 / (Sd + GAS_CONSTANT * np.log(Ha /(Hd - Ha)))
-    return Topt - DEG_TO_KELVIN
-=======
-    SWabs = 0.5*(1-leafp['par_alb'])*Qp / PAR_TO_UMOL + 0.5*(1-leafp['nir_alb'])*Qp / PAR_TO_UMOL
-#    print('SWabs', SWabs)
-    if method is not 1:
-        x = leaf_interface(photop, leafp, H2O, CO2, T, T, Qp, SWabs, LW, U, T, 0.0, P=101300.0, model=method, Ebal=False, dict_output=True)
-#        print x
-        plt.figure(2)
-        plt.subplot(221); plt.plot(Qp, x['An'], 'o')
-        plt.subplot(222); plt.plot(Qp, x['E'], 'o')
-        plt.subplot(223); plt.plot(Qp, x['gs_v'], 'o')
-    if method == 1:
-        #ci = 300.0
-        #Qp = np.arange(10, 1600, 20)
-        Qp = 1600.0
-        ci = np.arange(200, 700, 10)
-        an, rd, av, aj = photo_farquhar(photop, Qp, ci, T, co_limi=False )
-        an1, rd1 = photo_farquhar(photop, Qp, ci, T, co_limi=True)
-        plt.figure()
-        plt.title('photo.photo_farquhar')
-        plt.plot(ci, av, 'k-', ci, aj, 'k--')
-        plt.plot(ci, an, 'r.-', ci, an1, 'g.-')
-        plt.xlabel('ci (ppm)')
-        #plt.ylabel('An (umolm-2s-1)')
-        #plt.plot(Qp, an, 'r.-', Qp, an1, 'g.-')
->>>>>>> 0c188207
+    return Topt - DEG_TO_KELVIN