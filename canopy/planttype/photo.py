# -*- coding: utf-8 -*-
"""
.. module: photo
    :synopsis: APES-model component
.. moduleauthor:: Samuli Launiainen & Kersti Haahti

Note:
    migrated to python3
    - nothing changed

Describes leaf-scale functions for photosynthesis and stomatal control.
Based on MatLab implementation by Samuli Launiainen.

Created on Mon May 15 13:43:44 2017
"""

import numpy as np
import matplotlib.pyplot as plt
from canopy.micromet import leaf_boundary_layer_conductance, e_sat
from canopy.interception import latent_heat

import logging
logger = logging.getLogger(__name__)

from canopy.constants import DEG_TO_KELVIN, PAR_TO_UMOL, EPS
from canopy.constants import SPECIFIC_HEAT_AIR, LATENT_HEAT
from canopy.constants import GAS_CONSTANT, O2_IN_AIR
H2O_CO2_RATIO = 1.6  # H2O to CO2 diffusivity ratio [-]
TN = 25.0 + DEG_TO_KELVIN  # reference temperature [K]

<<<<<<< HEAD
def leaf_interface(photop,
                   leafp,
                   forcing,
                   controls,
                   dict_output=True,
                   logger_info=''):
    r""" Entry-point to coupled leaf gas-exchange and energy balance functions.
=======
def leaf_interface(photop, leafp, forcing, controls, dict_output=True, 
                   logger_info={'date':'','iteration':'','leaftype':''}, df=1.0):
    """
    Entry-point to coupled leaf gas-exchange and energy balance functions.
>>>>>>> 6252468a
    
    CALCULATES leaf photosynthesis (An), respiration (Rd), transpiration (E) and estimates of
    leaf temperature (Tl) and sensible heat fluxes (H) based onleaf energy balance equation coupled with
    leaf-level photosynthesis and stomatal control schemes.
    Energy balance is solved using Taylor's expansion (i.e isothermal net radiation -approximation) which
    eliminates need for iterations with radiation-sceme.
    
    Depending on choise of 'model', photosynthesis is calculated based on biochemical model of Farquhar et
    al. (1980) coupled with various stomatal control schemes (Medlyn, Ball-Woodrow-Berry, Hari, Katul-Vico et al.)
    In all these models, stomatal conductance (gs) is directly linked to An, either by optimal stomatal control principles or
    using semi-empirical models.

    Args:
        photop (dict): leaf gas-exchange parameters
            'Vcmax': maximum carboxylation velocity [umolm-2s-1]
            'Jmax': maximum rate of electron transport [umolm-2s-1]
            'Rd': dark respiration rate [umolm-2s-1]
            'alpha': quantum yield parameter [mol/mol]
            'theta': co-limitation parameter of Farquhar-model
            'La': stomatal parameter (Lambda, m, ...) depending on model
            'm':
            'g0': residual conductance for CO2 [molm-2s-1]
            'kn': ?? not used ??
            'beta': co-limitation parameter of Farquhar-model
            'drp': ?? not used ??
            'tresp' (dict): temperature sensitivity parameters
                'Vcmax' (list): [Ha, Hd, dS]; activation energy [kJmol-1], deactivation energy [kJmol-1], entropy factor [J mol-1]
                'Jmax' (list): [Ha, Hd, dS];
                'Rd' (list): [Ha]; activation energy [kJmol-1)]
        leafp (dict): leaf properties
            'lt': leaf lengthscale [m]
        forcing (dict):
            'h2o': water vapor mixing ratio (mol/mol)
            'co2': carbon dioxide mixing ratio (ppm)
            'air_temperature': ambient air temperature (degC)
            'par_incident': incident PAR at leaves (umolm-2s-1)
            'sw_absorbed': absorbed SW (PAR + NIR) at leaves (Wm-2)
            'lw_net': net isothermal long-wave radiation (Wm-2)
            'wind_speed': mean wind speed (m/s)
            'air_pressure': ambient pressure (Pa)
            'leaf_temperature': initial guess for leaf temperature (optional)
            'average_leaf_temperature': leaf temperature used for computing LWnet (optional)
            'radiative_conductance': radiative conductance used in computing LWnet (optional)
        controls (dict):
            'photo_model' (str): photosysthesis model
                CO_OPTI (Vico et al., 2014)
                MEDLYN (Medlyn et al., 2011 with co-limitation Farquhar)
                MEDLYN_FARQUHAR
                BWB (Ball et al., 1987 with co-limitation Farquhar)
                others?
            'energy_balance' (bool): True computes leaf temperature by solving energy balance
        dict_output (bool): True returns output as dict, False as separate arrays (optional)
        logger_info (dict): optional

    OUTPUT:
        (dict):
            'net_co2': net CO2 flux (umol m-2 leaf s-1)
            'dark_respiration': CO2 respiration (umol m-2 leaf s-1)
            'transpiration': H2O flux (transpiration) (mol m-2 leaf s-1)
            'sensible_heat': sensible heat flux (W m-2 leaf)
            'fr': non-isothermal radiative flux (W m-2)
            'Tl': leaf temperature (degC)
            'stomatal_conductance': stomatal conductance for H2O (mol m-2 leaf s-1)
            'boundary_conductance': boundary layer conductance for H2O (mol m-2 leaf s-1)
            'leaf_internal_co2': leaf internal CO2 mixing ratio (mol/mol)
            'leaf_surface_co2': leaf surface CO2 mixing ratio (mol/mol)

    NOTE: Vectorized code can be used in multi-layer sense where inputs are vectors of equal length

    Samuli Launiainen LUKE 3/2011 - 5/2017
    Last edit 16.5.2017
    """

    # -- parameters -----
    lt = leafp['lt']

    T = np.array(forcing['air_temperature'], ndmin=1)
    H2O = np.array(forcing['h2o'], ndmin=1)
    Qp = forcing['par_incident']
    P = forcing['air_pressure']
    U = forcing['wind_speed']
    CO2 = forcing['co2']
    
    Ebal = controls['energy_balance']
    model = controls['photo_model']
    
    if Ebal:
        SWabs = np.array(forcing['sw_absorbed'], ndmin=1)
        LWnet = np.array(forcing['lw_net'], ndmin=1)
        Rabs = SWabs + LWnet
        # canopy nodes
        ic = np.where(abs(LWnet) > 0.0)

    if 'leaf_temperature' in forcing:
        Tl_ini = np.array(forcing['leaf_temperature'], ndmin=1).copy()

    else:
        Tl_ini = T.copy()

    Tl = Tl_ini.copy()
    Told = Tl.copy()
    
    if 'radiative_conductance' in forcing:
<<<<<<< HEAD
        gr = np.array(forcing['radiative_conductance'], ndmin=1)

=======
        gr = df * np.array(forcing['radiative_conductance'], ndmin=1)
>>>>>>> 6252468a
    else:
        gr = np.zeros(len(T))

    if 'average_leaf_temperature' in forcing:
        Tl_ave = np.array(forcing['average_leaf_temperature'], ndmin=1)

    else:
        Tl_ave = Tl.copy()

    # vapor pressure
    esat, s = e_sat(Tl)
    s = s / P  # slope of esat, mol/mol / degC
#    s[esat / P < H2O] = EPS
#    Dleaf = np.maximum(EPS, esat / P - H2O)  # mol/mol
    Dleaf = esat / P - H2O
    
    Lv = latent_heat(T) * MOLAR_MASS_H2O 
    
    itermax = 20
    err = 999.0
    iter_no = 0
    while err > 0.01 and iter_no < itermax:
        iter_no += 1
        # boundary layer conductance
        gb_h, gb_c, gb_v = leaf_boundary_layer_conductance(U, lt, T, 0.5 * (Tl + Told) - T, P)

        #print Dleaf
        Told = Tl.copy()

        # --- analytical co-limitation model Vico et al. 2013
        if model.upper() == 'CO_OPTI':
            An, Rd, fe, gs_opt, Ci, Cs = photo_c3_analytical(photop, Qp, Tl, Dleaf, CO2, gb_c, gb_v)
        if model.upper() == 'MEDLYN':
            An, Rd, fe, gs_opt, Ci, Cs = photo_c3_medlyn(photop, Qp, Tl, Dleaf, CO2, gb_c, gb_v, P=P)
        if model.upper() == 'MEDLYN_FARQUHAR':
            An, Rd, fe, gs_opt, Ci, Cs = photo_c3_medlyn_farquhar(photop, Qp, Tl, Dleaf, CO2, gb_c, gb_v, P=P)
        if model.upper() == 'BWB':
            rh  = (1 - Dleaf*P / esat)  # rh at leaf (-)
            An, Rd, fe, gs_opt, Ci, Cs = photo_c3_bwb(photop, Qp, Tl, rh, CO2, gb_c, gb_v, P=P)

        gsv = H2O_CO2_RATIO*gs_opt
#        geff_v = (gb_v*gsv) / (gb_v + gsv)
        geff_v = np.where(Dleaf > 0.0, (gb_v*gsv) / (gb_v + gsv), df * gb_v)  # molm-2s-1, condensation only on dry leaf part
        gb_h = df * gb_h  # sensible heat exchange only through dry leaf part

        # solve  energy balance
        if Ebal:
<<<<<<< HEAD
            # solve leaf temperature
            Tl[ic] = (Rabs[ic] + SPECIFIC_HEAT_AIR*gr[ic]*Tl_ave[ic] + SPECIFIC_HEAT_AIR*gb_h[ic]*T[ic] - LATENT_HEAT*geff_v[ic]*Dleaf[ic]
                  + LATENT_HEAT*s[ic]*geff_v[ic]*Told[ic]) / (SPECIFIC_HEAT_AIR*(gr[ic] + gb_h[ic]) + LATENT_HEAT*s[ic]*geff_v[ic])
=======
            # solve leaf temperature 
            Tl[ic] = (Rabs[ic] + SPECIFIC_HEAT_AIR*gr[ic]*Tl_ave[ic] + SPECIFIC_HEAT_AIR*gb_h[ic]*T[ic] - Lv[ic]*geff_v[ic]*Dleaf[ic] 
                  + Lv[ic]*s[ic]*geff_v[ic]*Told[ic]) / (SPECIFIC_HEAT_AIR*(gr[ic] + gb_h[ic]) + Lv[ic]*s[ic]*geff_v[ic])
>>>>>>> 6252468a
            err = np.nanmax(abs(Tl - Told))

            if (err < 0.01 or iter_no == itermax) and abs(np.mean(T) - np.mean(Tl)) > 20.0:
                logger.debug(logger_info + ' Unrealistic leaf temperature %.2f set to air temperature %.2f, %.2f, %.2f, %.2f, %.2f',
                     np.mean(Tl), np.mean(T),
                     np.mean(LWnet), np.mean(Tl_ave), np.mean(Tl_ini), np.mean(H2O))
                Tl = T.copy()
                Ebal = False  # recompute without solving leaf temperature
                err = 999.

            elif iter_no == itermax and err > 0.05:
                logger.debug(logger_info + ' Maximum number of iterations reached: Tl = %.2f (err = %.2f)',
                         np.mean(Tl), err)

            # vapor pressure
            esat, s = e_sat(Tl)
            s = s / P  # slope of esat, mol/mol / degC
#            s[esat / P < H2O] = EPS
#            Dleaf = np.maximum(EPS, esat / P - H2O)  # mol/mol
            Dleaf = esat / P - H2O
        else:
            err = 0.0

    # outputs
    H = SPECIFIC_HEAT_AIR*gb_h*(Tl - T)  # Wm-2
    Fr = SPECIFIC_HEAT_AIR*gr*(Tl - Tl_ave)  # flux due to radiative conductance (Wm-2)
    E = geff_v * np.maximum(0.0, Dleaf)  # condensation accounted for in wetleaf water balance
    LE = E * Lv  # condensation accounted for in wetleaf energy balance

#    if any(np.isnan(An)):
#        print('leafinterface: ', Tl, Qp, Dleaf, CO2, gb_c, gb_v )

    if dict_output:  # return dict
#        x = {'An': An, 'Rd': Rd, 'E': E, 'H': H, 'Fr': Fr, 'Tl': Tl, 'Ci': Ci,
#             'Cs': Cs, 'gs_v': gsv, 'gs_c': gs_opt, 'gb_v': gb_v}
        x = {'net_co2': An,
             'dark_respiration': Rd,
             'transpiration': E,
             'sensible_heat': H,
             'latent_heat': LE,
             'fr': Fr,
             'Tl': Tl,
             'stomatal_conductance': np.minimum(gsv, 1.0), # gsv get high when VPD->0
             'boundary_conductance': gb_v,
             'leaf_internal_co2': Ci,
             'leaf_surface_co2': Cs}
        return x
    else:  # return 11 arrays
        return An, Rd, E, H, Fr, Tl, Ci, Cs, gsv, gs_opt, gb_v

# ------- photosynthesis models -------

def photo_c3_analytical(photop, Qp, T, VPD, ca, gb_c, gb_v):
    """
    Leaf photosynthesis and gas-exchange by co-limitation optimality model of
    Vico et al. 2013 AFM
    IN:
        photop - parameter dict with keys: Vcmax, Jmax, Rd, alpha, theta, La, tresp
           can be scalars or arrays.
           tresp - dictionary with keys: Vcmax, Jmax, Rd: temperature sensitivity
           parameters. OMIT key if no temperature adjustments for photoparameters.
        Qp - incident PAR at leaves (umolm-2s-1)
        Tleaf - leaf temperature (degC)
        VPD - leaf-air vapor pressure difference(mol/mol)
        ca - ambient CO2 (ppm)
        gb_c - boundary-layer conductance for co2 (mol m-2 s-1)
        gb_v - boundary-layer conductance for h2o (mol m-2 s-1)
    OUT:
        An - net CO2 flux (umolm-2s-1)
        Rd - dark respiration (umolm-2s-1)
        fe - leaf transpiration rate (molm-2s-1)
        gs - stomatal conductance for CO2 (mol/m-2s-1)
        ci - leaf internal CO2 (ppm)
        cs - leaf surface CO2 (ppm)
    """
    Tk = T + DEG_TO_KELVIN

    MaxIter = 20

    # --- params ----
    Vcmax = photop['Vcmax']
    Jmax = photop['Jmax']
    Rd = photop['Rd']
    alpha = photop['alpha']
    theta = photop['theta']
    La = photop['La']
    g0 = photop['g0']

    # --- CO2 compensation point -------
    Tau_c = 42.75 * np.exp(37830*(Tk - TN) / (TN * GAS_CONSTANT * Tk))

    # ---- Kc & Ko (umol/mol), Rubisco activity for CO2 & O2 ------
    Kc = 404.9 * np.exp(79430.0*(Tk - TN) / (TN * GAS_CONSTANT * Tk))
    Ko = 2.784e5 * np.exp(36380.0*(Tk - TN) / (TN * GAS_CONSTANT * Tk))

    if 'tresp' in photop:  # adjust parameters for temperature
        tresp = photop['tresp']
        Vcmax_T = tresp['Vcmax']
        Jmax_T = tresp['Jmax']
        Rd_T = tresp['Rd']
        Vcmax, Jmax, Rd, Tau_c = photo_temperature_response(Vcmax, Jmax, Rd, Vcmax_T, Jmax_T, Rd_T, Tk)

    # --- model parameters k1_c, k2_c [umol/m2/s]
    Km = Kc*(1.0 + O2_IN_AIR / Ko)
    J = (Jmax + alpha*Qp -((Jmax + alpha*Qp)**2.0 - (4*theta*Jmax*alpha*Qp))**(0.5)) / (2.0*theta)

    k1_c = J/4.0
    k2_c = (J/4.0) * Km / Vcmax

    # --- iterative solution for cs
    err = 9999.0
    cnt = 1
    cs = ca  # leaf surface CO2
    while err > 0.01 and cnt < MaxIter:
        NUM1 = -k1_c * (k2_c - (cs - 2*Tau_c))
        DEN1 = (k2_c + cs)**2
        NUM2 = (
            np.sqrt(H2O_CO2_RATIO * VPD * La * k1_c**2
                    * (cs - Tau_c) * (k2_c + Tau_c)
                    * ((k2_c + (cs - 2.0 * H2O_CO2_RATIO * VPD * La))**2)
                    * (k2_c + (cs - H2O_CO2_RATIO * VPD * La)))
        )

        DEN2 = H2O_CO2_RATIO*VPD*La*((k2_c + cs)**2) * (k2_c + (cs - H2O_CO2_RATIO*VPD*La))

        gs_opt = (NUM1 / DEN1) + (NUM2 / DEN2) + EPS

        ci = (
            (1. / (2 *gs_opt))
            * (-k1_c - k2_c*gs_opt
               + cs*gs_opt + Rd
               + np.sqrt((k1_c + k2_c*gs_opt - cs*gs_opt - Rd)**2
                         - 4*gs_opt*(-k1_c*Tau_c - k2_c*cs*gs_opt - k2_c*Rd)))
        )

        An = gs_opt*(cs - ci)
        An1 = np.maximum(An, 0.0)
        cs0 = cs
        cs = ca - An1 / gb_c

        err = np.nanmax(abs(cs - cs0))
        cnt = cnt + 1
        # print('err', err)

    ix = np.where(An < 0)
    gs_opt[ix] = g0

    if type(ca) is float:
        ci[ix] = ca
        cs[ix] = ca
    else:
        ci[ix] = ca[ix]
        cs[ix] = ca[ix]

    gs_v = H2O_CO2_RATIO*gs_opt

    geff = (gb_v*gs_v) / (gb_v + gs_v)  # molm-2s-1
    fe = geff*VPD  # leaf transpiration rate

    if len(An) == 1:
        return float(An), float(Rd), float(fe), float(gs_opt), float(ci), float(cs)
    else:
        return An, Rd, fe, gs_opt, ci, cs


def photo_c3_medlyn(photop, Qp, T, VPD, ca, gb_c, gb_v, P=101300.0):
    """
    Leaf gas-exchange by Farquhar-Medlyn model, where co-limitation as in
    Vico et al. 2013 AFM
    IN:
        photop - parameter dict with keys: Vcmax, Jmax, Rd, alpha, theta, La, tresp
           can be scalars or arrays.
           tresp - dictionary with keys: Vcmax, Jmax, Rd: temperature sensitivity
           parameters. OMIT key if no temperature adjustments for photoparameters.
        Qp - incident PAR at leaves (umolm-2s-1)
        Tleaf - leaf temperature (degC)
        VPD - leaf-air vapor pressure difference (mol/mol)
        ca - ambient CO2 (ppm)
        gb_c - boundary-layer conductance for co2 (mol m-2 s-1)
        gb_v - boundary-layer conductance for h2o (mol m-2 s-1)
        P - atm. pressure (Pa)
    OUT:
        An - net CO2 flux (umolm-2s-1)
        Rd - dark respiration (umolm-2s-1)
        fe - leaf transpiration rate (molm-2s-1)
        gs - stomatal conductance for CO2 (mol/m-2s-1)
        ci - leaf internal CO2 (ppm)
        cs - leaf surface CO2 (ppm)
    """
    Tk = T + DEG_TO_KELVIN
    VPD = 1e-3 * VPD * P  # kPa

    MaxIter = 50

    # --- params ----
    Vcmax = photop['Vcmax']
    Jmax = photop['Jmax']
    Rd = photop['Rd']
    alpha = photop['alpha']
    theta = photop['theta']
    m = photop['m']  # slope parameter
    g0 = photop['g0']

    # --- CO2 compensation point -------
    Tau_c = 42.75 * np.exp(37830*(Tk - TN) / (TN * GAS_CONSTANT * Tk))
    
    # ---- Kc & Ko (umol/mol), Rubisco activity for CO2 & O2 ------
    Kc = 404.9 * np.exp(79430.0*(Tk - TN) / (TN * GAS_CONSTANT * Tk))
    Ko = 2.784e5 * np.exp(36380.0*(Tk - TN) / (TN * GAS_CONSTANT * Tk))

    if 'tresp' in photop:  # adjust parameters for temperature
        tresp = photop['tresp']
        Vcmax_T = tresp['Vcmax']
        Jmax_T = tresp['Jmax']
        Rd_T = tresp['Rd']
        Vcmax, Jmax, Rd, Tau_c = photo_temperature_response(Vcmax, Jmax, Rd, Vcmax_T, Jmax_T, Rd_T, Tk)

    # --- model parameters k1_c, k2_c [umol/m2/s]
    Km = Kc*(1.0 + O2_IN_AIR / Ko)
    J = (Jmax + alpha*Qp -((Jmax + alpha*Qp)**2.0 - (4*theta*Jmax*alpha*Qp))**(0.5)) / (2*theta)
    k1_c = J / 4.0
    k2_c = J / 4.0 * Km / Vcmax

    # --- iterative solution for cs and ci
    err = 9999.0
    cnt = 1
    cs = ca  # leaf surface CO2
    ci = 0.8*ca  # internal CO2
    while err > 0.01 and cnt < MaxIter:
        # CO2 demand (Vico eq. 1) & gs_opt (Medlyn eq. xx)
        An = k1_c * (ci - Tau_c) / (k2_c + ci) - Rd  # umolm-2s-1
        An1 = np.maximum(An, 0.0)
        gs_opt = (1.0 + m / (VPD**0.5)) * An1 / (cs - Tau_c)  # mol m-2s-1
        gs_opt = np.maximum(g0, gs_opt)  # g0 is the lower limit

        # CO2 supply
        cs = np.maximum(ca - An1 / gb_c, 0.5*ca)  # through boundary layer
        ci0 = ci
        ci = np.maximum(cs - An1 / gs_opt, 0.5*ca)  # through stomata

        err = max(abs(ci0 - ci))
        cnt += 1
    # when Rd > photo, assume stomata closed and ci == ca
    ix = np.where(An < 0)
    if type(ca) is float:
        ci[ix] = ca
        cs[ix] = ca
    else:
        ci[ix] = ca[ix]
        cs[ix] = ca[ix]
    gs_opt[ix] = g0
    gs_v = H2O_CO2_RATIO*gs_opt

    geff = (gb_v*gs_v) / (gb_v + gs_v)  # molm-2s-1
    fe = geff * VPD / (1e-3 * P)  # leaf transpiration rate

    return An, Rd, fe, gs_opt, ci, cs


def photo_c3_medlyn_farquhar(photop, Qp, T, VPD, ca, gb_c, gb_v, P=101300.0):
    """
    Leaf gas-exchange by Farquhar-Medlyn model, where co-limitation as in standard Farquhar-
    model
    IN:
        photop - parameter dict with keys: Vcmax, Jmax, Rd, alpha, theta, La, tresp
           can be scalars or arrays.
           tresp - dictionary with keys: Vcmax, Jmax, Rd: temperature sensitivity
           parameters. OMIT key if no temperature adjustments for photoparameters.
        Qp - incident PAR at leaves (umolm-2s-1)
        Tleaf - leaf temperature (degC)
        VPD - leaf-air vapor pressure difference (mol/mol)
        ca - ambient CO2 (ppm)
        gb_c - boundary-layer conductance for co2 (mol m-2 s-1)
        gb_v - boundary-layer conductance for h2o (mol m-2 s-1)
        P - atm. pressure (Pa)
    OUT:
        An - net CO2 flux (umolm-2s-1)
        Rd - dark respiration (umolm-2s-1)
        fe - leaf transpiration rate (molm-2s-1)
        gs - stomatal conductance for CO2 (mol/m-2s-1)
        ci - leaf internal CO2 (ppm)
        cs - leaf surface CO2 (ppm)
    """
    Tk = T + DEG_TO_KELVIN
    VPD = np.maximum(EPS, 1e-3 * VPD * P)  # kPa

    MaxIter = 50

    # --- params ----
    Vcmax = photop['Vcmax']
    Jmax = photop['Jmax']
    Rd = photop['Rd']
    alpha = photop['alpha']
    theta = photop['theta']
    m = photop['m']  # slope parameter
    g0 = photop['g0']
    beta = photop['beta']
    #print beta
    # --- CO2 compensation point -------
    Tau_c = 42.75 * np.exp(37830*(Tk - TN) / (TN * GAS_CONSTANT * Tk))
    
    # ---- Kc & Ko (umol/mol), Rubisco activity for CO2 & O2 ------
    Kc = 404.9 * np.exp(79430.0*(Tk - TN) / (TN * GAS_CONSTANT * Tk))
    Ko = 2.784e5 * np.exp(36380.0*(Tk - TN) / (TN * GAS_CONSTANT * Tk))

    if 'tresp' in photop:  # adjust parameters for temperature
        tresp = photop['tresp']
        Vcmax_T = tresp['Vcmax']
        Jmax_T = tresp['Jmax']
        Rd_T = tresp['Rd']
        Vcmax, Jmax, Rd, Tau_c = photo_temperature_response(Vcmax, Jmax, Rd, Vcmax_T, Jmax_T, Rd_T, Tk)

    # --- model parameters k1_c, k2_c [umol/m2/s]
    Km = Kc*(1.0 + O2_IN_AIR / Ko)
    J = (Jmax + alpha*Qp -((Jmax + alpha*Qp)**2.0 - (4*theta*Jmax*alpha*Qp))**(0.5)) / (2*theta)
    #k1_c = J / 4.0
    #k2_c = J / 4.0 * Km / Vcmax

    # --- iterative solution for cs and ci
    err = 9999.0
    cnt = 1
    cs = ca  # leaf surface CO2
    ci = 0.8*ca  # internal CO2
    while err > 0.01 and cnt < MaxIter:
        # -- rubisco -limited rate
        Av = Vcmax * (ci - Tau_c) / (ci + Km)
        # -- RuBP -regeneration limited rate
        Aj = J/4.0 * (ci - Tau_c) / (ci + 2.0*Tau_c)

        #An = np.minimum(Av, Aj) - Rd  # single limiting rate
        x = Av + Aj
        y = Av * Aj
        An = (x - (x**2.0 - 4.0*beta*y)**0.5) / (2.0*beta) - Rd  # co-limitation

        An1 = np.maximum(An, 0.0)
        #print An1
        # stomatal conductance
        gs_opt = g0 + (1.0 + m / (VPD**0.5)) * An1 / cs
        gs_opt = np.maximum(g0, gs_opt)  # gcut is the lower limit
        #print gs_opt
        # CO2 supply
        cs = np.maximum(ca - An1 / gb_c, 0.5*ca)  # through boundary layer
        ci0 = ci
        ci = np.maximum(cs - An1 / gs_opt, 0.1*ca)  # through stomata

        err = max(abs(ci0 - ci))
        cnt += 1

    # when Rd > photo, assume stomata closed and ci == ca
    ix = np.where(An < 0)
    if type(ca) is float:
        ci[ix] = ca
        cs[ix] = ca
    else:
        ci[ix] = ca[ix]
        cs[ix] = ca[ix]
    gs_opt[ix] = g0
    gs_v = H2O_CO2_RATIO*gs_opt

    geff = (gb_v*gs_v) / (gb_v + gs_v)  # molm-2s-1
    fe = geff * VPD / (1e-3 * P)  # leaf transpiration rate

    return An, Rd, fe, gs_opt, ci, cs


def photo_c3_bwb(photop, Qp, T, RH, ca, gb_c, gb_v, P=101300.0):
    """
    Leaf gas-exchange by Farquhar-Ball-Woodrow-Berry model, where co-limitation as in
    Vico et al. 2013 AFM
    IN:
        photop - parameter dict with keys: Vcmax, Jmax, Rd, alpha, theta, La, tresp
           can be scalars or arrays.
           tresp - dictionary with keys: Vcmax, Jmax, Rd: temperature sensitivity
           parameters. OMIT key if no temperature adjustments for photoparameters.
        Qp - incident PAR at leaves (umolm-2s-1)
        Tleaf - leaf temperature (degC)
        rh - relative humidity at leaf temperature (-)
        ca - ambient CO2 (ppm)
        gb_c - boundary-layer conductance for co2 (mol m-2 s-1)
        gb_v - boundary-layer conductance for h2o (mol m-2 s-1)
        P - atm. pressure (Pa)
    OUT:
        An - net CO2 flux (umolm-2s-1)
        Rd - dark respiration (umolm-2s-1)
        fe - leaf transpiration rate (molm-2s-1)
        gs - stomatal conductance for CO2 (mol/m-2s-1)
        ci - leaf internal CO2 (ppm)
        cs - leaf surface CO2 (ppm)
    """
    Tk = T + DEG_TO_KELVIN

    MaxIter = 50

    # --- params ----
    Vcmax = photop['Vcmax']
    Jmax = photop['Jmax']
    Rd = photop['Rd']
    alpha = photop['alpha']
    theta = photop['theta']
    m = photop['m']  # slope parameter
    g0 = photop['g0']

    # --- CO2 compensation point -------
    Tau_c = 42.75 * np.exp(37830*(Tk - TN) / (TN * GAS_CONSTANT * Tk))

    # ---- Kc & Ko (umol/mol), Rubisco activity for CO2 & O2 ------
    Kc = 404.9 * np.exp(79430.0*(Tk - TN) / (TN * GAS_CONSTANT * Tk))
    Ko = 2.784e5 * np.exp(36380.0*(Tk - TN) / (TN * GAS_CONSTANT * Tk))

    if 'tresp' in photop:  # adjust parameters for temperature
        tresp = photop['tresp']
        Vcmax_T = tresp['Vcmax']
        Jmax_T = tresp['Jmax']
        Rd_T = tresp['Rd']
        Vcmax, Jmax, Rd, Tau_c = photo_temperature_response(Vcmax, Jmax, Rd, Vcmax_T, Jmax_T, Rd_T, Tk)

    # --- model parameters k1_c, k2_c [umol/m2/s]
    Km = Kc*(1.0 + O2_IN_AIR / Ko)
    J = (Jmax + alpha*Qp -((Jmax + alpha*Qp)**2.0 - (4*theta*Jmax*alpha*Qp))**(0.5)) / (2*theta)
    k1_c = J / 4.0
    k2_c = J / 4.0 * Km / Vcmax

    # --- iterative solution for cs
    err = 9999.0
    cnt = 1
    cs = ca  # leaf surface CO2
    ci = 0.8*ca  # internal CO2
    while err > 0.01 and cnt < MaxIter:
        # CO2 demand (Vico eq. 1) & gs_opt (Medlyn eq. xx)
        An = k1_c * (ci - Tau_c) / (k2_c + ci) - Rd  # umolm-2s-1
        An1 = np.maximum(An, 0.0)
        # bwb -scheme
        gs_opt = g0 + m * An1 / ((cs - Tau_c))*RH
        gs_opt = np.maximum(g0, gs_opt)  # gcut is the lower limit

        # CO2 supply
        cs = np.maximum(ca - An1 / gb_c, 0.5*ca)  # through boundary layer
        ci0 = ci
        ci = np.maximum(cs - An1 / gs_opt, 0.1*ca)  # through stomata

        err = max(abs(ci0 - ci))
        cnt += 1
        
    # when Rd > photo, assume stomata closed and ci == ca
    ix = np.where(An < 0)
    gs_opt[ix] = g0
    ci[ix] = ca[ix]
    cs[ix] = ca[ix]
    gs_v = H2O_CO2_RATIO*gs_opt

    geff = (gb_v*gs_v) / (gb_v + gs_v)  # molm-2s-1
    esat, _ = e_sat(T)
    VPD = (1.0 - RH) * esat / P  # mol mol-1
    fe = geff*VPD  # leaf transpiration rate

    return An, Rd, fe, gs_opt, ci, cs

def photo_farquhar(photop, Qp, ci, T, co_limi=False):
    """
    Calculates leaf net CO2 exchange and dark respiration rate (umol m-2 s-1).
    INPUT:
        photop - dict with keys:
            Vcmax
            Jmax
            Rd
            qeff
            alpha
            theta
            beta
        Qp - incident Par (umolm-2s-1)
        ci - leaf internal CO2 mixing ratio (ppm)
        T - leaf temperature (degC)
        co_limi - True uses co-limitation function of Vico et al., 2014.
    OUTPUT:
        An - leaf net CO2 exchange (umol m-2 leaf s-1)
        Rd - leaf dark respiration rate (umol m-2 leaf s-1)
    NOTE: original and co_limi -versions converge when beta ~ 0.8
    """
    Tk = T + DEG_TO_KELVIN  # K

    # --- params ----
    Vcmax = photop['Vcmax']
    Jmax = photop['Jmax']
    Rd = photop['Rd']
    alpha = photop['alpha']
    theta = photop['theta']
    beta = photop['beta']  # co-limitation parameter

    # --- CO2 compensation point -------
    Tau_c = 42.75 * np.exp(37830*(Tk - TN) / (TN * GAS_CONSTANT * Tk))

    # ---- Kc & Ko (umol/mol), Rubisco activity for CO2 & O2 ------
    Kc = 404.9 * np.exp(79430.0*(Tk - TN) / (TN * GAS_CONSTANT * Tk))
    Ko = 2.784e5 * np.exp(36380.0*(Tk - TN) / (TN * GAS_CONSTANT * Tk))

    if 'tresp' in photop:  # adjust parameters for temperature
        tresp = photop['tresp']
        Vcmax_T = tresp['Vcmax']
        Jmax_T = tresp['Jmax']
        Rd_T = tresp['Rd']
        Vcmax, Jmax, Rd, Tau_c = photo_temperature_response(Vcmax, Jmax, Rd, Vcmax_T, Jmax_T, Rd_T, Tk)

    Km = Kc*(1.0 + O2_IN_AIR / Ko)
    J = (Jmax + alpha*Qp -((Jmax + alpha*Qp)**2.0 - (4.0*theta*Jmax*alpha*Qp))**0.5) / (2.0*theta)

    if not co_limi:
        # -- rubisco -limited rate
        Av = Vcmax * (ci - Tau_c) / (ci + Km)
        # -- RuBP -regeneration limited rate
        Aj = J/4 * (ci - Tau_c) / (ci + 2.0*Tau_c)

        # An = np.minimum(Av, Aj) - Rd  # single limiting rate
        x = Av + Aj
        y = Av * Aj
        An = (x - (x**2 - 4*beta*y)**0.5) / (2*beta) - Rd  # co-limitation
        return An, Rd, Av, Aj
    else:   # use Vico et al. eq. 1
        k1_c = J / 4.0
        k2_c = (J / 4.0) * Km / Vcmax

        An = k1_c * (ci - Tau_c) / (k2_c + ci) - Rd
        return An, Rd, Tau_c, Kc, Ko, Km, J

def photo_temperature_response(Vcmax0, Jmax0, Rd0, Vcmax_T, Jmax_T, Rd_T, T):
    """
    Adjusts Farquhar / co-limitation optimality model parameters for temperature
    INPUT:
        Vcmax0, Jmax0, Rd0 - parameters at ref. temperature 298.15 K
        Vcmax_T, Jmax_T, Rd_T - temperature response parameter lists
        T - leaf temperature (K)
    OUTPUT: Nx1-arrays
        Vcmax, Jmax,Rd (umol m-2(leaf) s-1)
        Gamma_star - CO2 compensation point
    CALLED from Farquhar(); Opti_C3_Analytical(); Opti_C3_Numerical()
    REFERENCES:
        Medlyn et al., 2002.Plant Cell Environ. 25, 1167-1179; based on Bernacchi
        et al. 2001. Plant Cell Environ., 24, 253-260.
    Samuli Launiainen, Luke, 28.3.2017
    """

    # --- CO2 compensation point -------
    Gamma_star = 42.75 * np.exp(37830*(T - TN) / (TN * GAS_CONSTANT * T))

    # ------  Vcmax (umol m-2(leaf)s-1) ------------
    Ha = 1e3 * Vcmax_T[0]  # J mol-1, activation energy Vcmax
    Hd = 1e3 * Vcmax_T[1]  # J mol-1, deactivation energy Vcmax
    Sd = Vcmax_T[2]  # entropy factor J mol-1 K-1

    NOM = np.exp(Ha * (T - TN) / (GAS_CONSTANT*TN*T)) * (1.0 + np.exp((TN*Sd - Hd) / (TN*GAS_CONSTANT)))
    DENOM = (1.0 + np.exp((T*Sd - Hd) / (T*GAS_CONSTANT)))
    Vcmax = Vcmax0 * NOM / DENOM

    del Ha, Hd, Sd, DENOM, NOM

    # ----  Jmax (umol m-2(leaf)s-1) ------------
    Ha = 1e3 * Jmax_T[0]  # J mol-1, activation energy Vcmax
    Hd = 1e3 * Jmax_T[1]  # J mol-1, deactivation energy Vcmax
    Sd = Jmax_T[2]  # entropy factor J mol-1 K-1

    NOM = np.exp(Ha * (T - TN) / (GAS_CONSTANT*TN*T)) * (1.0 + np.exp((TN*Sd - Hd) / (TN*GAS_CONSTANT)))
    DENOM = (1.0 + np.exp((T*Sd - Hd) / (T*GAS_CONSTANT)))
    Jmax = Jmax0*NOM / DENOM

    del Ha, Hd, Sd, DENOM, NOM

    # --- Rd (umol m-2(leaf)s-1) -------
    Ha = 1e3 * Rd_T[0]  # J mol-1, activation energy dark respiration
    Rd = Rd0 * np.exp(Ha*(T - TN) / (TN * GAS_CONSTANT * T))

    return Vcmax, Jmax, Rd, Gamma_star

def apparent_photocapacity(b, psi_leaf):
    """
    computes relative photosynthetic capacity as a function of leaf water potential
    Function shape from Kellomäki & Wang, adjustments for Vcmax and Jmax
    IN:
       beta - parameters, 2x1 array
       psi - leaf water potential (MPa)
    OUT:
       f - relative value [0.2 - 1.0]
    """
    psi_leaf = np.array(np.size(psi_leaf), ndmin=1)
    f = (1.0 + np.exp(b[0] * b[1])) / (1.0 + np.exp(b[0] * (b[1] - psi_leaf)))
    f[f < 0.2] = 0.2

    return f

def topt_deltaS_conversion(xin, Ha, Hd, var_in='deltaS'):
    """
    Converts between entropy factor Sv (J mol-1) and temperature optimum
    Topt (K). Medlyn et al. 2002 PCE 25, 1167-1179 eq.19.
    INPUT:
        xin, Ha(J mol-1), Hd(J mol-1)
        input:'deltaS' [Jmol-1] or 'Topt' [K]
    OUT:
        xout - Topt or Sv
    Farquhar parameters temperature sensitivity
    """

    if var_in.lower() == 'deltas':  # Sv --> Topt
        xout = Hd / (xin - GAS_CONSTANT * np.log(Ha / (Hd - Ha)))
    else:  # Topt -->Sv
        c = GAS_CONSTANT * np.log(Ha / (Hd - Ha))
        xout = (Hd + xin * c) / xin
    return xout

def photo_Toptima(T10):
    """
    computes acclimation of temperature optima of Vcmax and Jmax to 10-day mean air temperature
    Args:
        T10 - 10-day mean temperature (degC)
    Returns:
        Tv, Tj - temperature optima of Vcmax, Jmax
        rjv - ratio of Jmax25 / Vcmax25
    Reference: Lombardozzi et al., 2015 GRL, eq. 3 & 4
    """
    # --- parameters
    Hav = 72000.0  # J mol-1
    Haj = 50000.0  # J mol-1
    Hd = 200000.0  # J mol.1

    T10 = np.minimum(40.0, np.maximum(10.0, T10))  # range 10...40 degC
    # vcmax T-optima
    dSv = 668.39 - 1.07*T10  # J mol-1
    Tv = Hd / (dSv - GAS_CONSTANT * np.log(Hav / (Hd - Hav))) - DEG_TO_KELVIN  # degC
    # jmax T-optima
    dSj = 659.70 - 0.75*T10  # J mol-1
    Tj = Hd / (dSj - GAS_CONSTANT * np.log(Haj / (Hd - Haj))) - DEG_TO_KELVIN  # degC

    rjv = 2.59 - 0.035*T10  # Jmax25 / Vcmax25

    return Tv, Tj, rjv

"""--- scripts for testing functions ---- """

def test_leafscale(method='MEDLYN_FARQUHAR', species='pine', Ebal=False):
    gamma = 1.0
    gfact = 1.0
    if species.upper() == 'PINE':
        photop= {
#                'Vcmax': 55.0,
#                'Jmax': 105.0,
#                'Rd': 1.3,
#                'tresp': {
#                    'Vcmax': [78.0, 200.0, 650.0],
#                    'Jmax': [56.0, 200.0, 647.0],
#                    'Rd': [33.0]
#                    },
                'Vcmax': 94.0,  # Tarvainen et al. 2018 Physiol. Plant.
                'Jmax': 143.0,
                'Rd': 1.3,
                'tresp': {
                    'Vcmax': [78.3, 200.0, 650.1],
                    'Jmax': [56.0, 200.0, 647.9],
                    'Rd': [33.0]
                    },
                'alpha': gamma * 0.2,
                'theta': 0.7,
                'La': 1600.0,
                'm': gfact * 2.3,
                'g0': 1.0e-3,
                'kn': 0.6,
                'beta': 0.95,
                'drp': 0.7,

                }
        leafp = {
                'lt': 0.02,
                'par_alb': 0.12,
                'nir_alb': 0.55,
                'emi': 0.98
                }
    if species.upper() == 'SPRUCE':
        photop = {
#                'Vcmax': 60.0,
#                'Jmax': 114.0,
#                'Rd': 1.5,
#                'tresp': {
#                    'Vcmax': [53.2, 202.0, 640.3],  # Tarvainen et al. 2013 Oecologia
#                    'Jmax': [38.4, 202.0, 655.8],
#                    'Rd': [33.0]
#                    },
                'Vcmax': 69.7,  # Tarvainen et al. 2013 Oecologia
                'Jmax': 130.2,
                'Rd': 1.3,
                'tresp': {
                    'Vcmax': [53.2, 200.0, 640.0],
                    'Jmax': [38.4, 200.0, 655.5],
                    'Rd': [33.0]
                    },
                'alpha': gamma * 0.2,
                'theta': 0.7,
                'La': 1600.0,
                'm': gfact * 2.3,
                'g0': 1.0e-3,
                'kn': 0.6,
                'beta': 0.95,
                'drp': 0.7,

                }
        leafp = {
                'lt': 0.02,
                'par_alb': 0.12,
                'nir_alb': 0.55,
                'emi': 0.98
                }
    if species.upper() == 'DECID':
        photop = {
#                'Vcmax': 50.0,
#                'Jmax': 95.0,
#                'Rd': 1.3,
#                'tresp': {
#                    'Vcmax': [77.0, 200.0, 636.7],  # Medlyn et al 2002.
#                    'Jmax': [42.8, 200.0, 637.0],
#                    'Rd': [33.0]
#                    },
                'Vcmax': 69.1,  # Medlyn et al 2002.
                'Jmax': 116.3,
                'Rd': 1.3,
                'tresp': {
                    'Vcmax': [77.0, 200.0, 636.4],
                    'Jmax': [42.8, 200.0, 636.6],
                    'Rd': [33.0]
                    },
                'alpha': gamma * 0.2,
                'theta': 0.7,
                'La': 600.0,
                'm': gfact * 4.5,
                'g0': 1.0e-3,
                'kn': 0.6,
                'beta': 0.95,
                'drp': 0.7,

                }
        leafp = {
                'lt': 0.05,
                'par_alb': 0.12,
                'nir_alb': 0.55,
                'emi': 0.98
                }
    if species.upper() == 'SHRUBS':
        photop = {
                'Vcmax': 50.0,
                'Jmax': 95.0,
                'Rd': 1.3,
                'alpha': gamma * 0.2,
                'theta': 0.7,
                'La': 600.0,
                'm': gfact * 4.5,
                'g0': 1.0e-3,
                'kn': 0.3,
                'beta': 0.95,
                'drp': 0.7,
                'tresp': {
                    'Vcmax': [77.0, 200.0, 636.7],
                    'Jmax': [42.8, 200.0, 637.0],
                    'Rd': [33.0]
                    }
                }
        leafp = {
                'lt': 0.02,
                'par_alb': 0.12,
                'nir_alb': 0.55,
                'emi': 0.98
                }
    # env. conditions
    N=50   
    P = 101300.0
    Qp = 1000. * np.ones(N)  # np.linspace(1.,1800.,50)#
    CO2 = 400. * np.ones(N)
    U = 1.0  # np.array([10.0, 1.0, 0.1, 0.01])
    T = np.linspace(1.,39.,50) # 10. * np.ones(N) # 
    esat, s = e_sat(T)
    H2O = (85.0 / 100.0) * esat / P
    SWabs = 0.5 * (1-leafp['par_alb']) * Qp / PAR_TO_UMOL + 0.5 * (1-leafp['nir_alb']) * Qp / PAR_TO_UMOL 
    LWnet = -30.0 * np.ones(N)

    forcing = {
            'h2o': H2O,
            'co2': CO2,
            'air_temperature': T,
            'par_incident': Qp,
            'sw_absorbed': SWabs,
            'lw_net': LWnet,
            'wind_speed': U,
            'air_pressure': P
            }

    controls = {
            'photo_model': method,
            'energy_balance': Ebal
            }
    
    x = leaf_interface(photop, leafp, forcing, controls)
#    print(x)
    Y=T
    plt.figure(5)
    plt.subplot(421); plt.plot(Y, x['net_co2'], 'o')
    plt.title('net_co2')
    plt.subplot(422); plt.plot(Y, x['transpiration'], 'o')
    plt.title('transpiration')
    plt.subplot(423); plt.plot(Y, x['net_co2'] + x['dark_respiration'], 'o')
    plt.title('co2 uptake')
    plt.subplot(424); plt.plot(Y, x['dark_respiration'], 'o')
    plt.title('dark_respiration')
    plt.subplot(425); plt.plot(Y, x['stomatal_conductance'], 'o')
    plt.title('stomatal_conductance')
    plt.subplot(426); plt.plot(Y, x['boundary_conductance'], 'o')
    plt.title('boundary_conductance')
    plt.subplot(427); plt.plot(Y, x['leaf_internal_co2'], 'o')
    plt.title('leaf_internal_co2')
    plt.subplot(428); plt.plot(Y, x['leaf_surface_co2'], 'o')
    plt.title('leaf_surface_co2')
    plt.tight_layout()

def test_photo_temperature_response(species='pine'):
    T = np.linspace(1.,40.,79)
    Tk = T + DEG_TO_KELVIN
    if species.upper() == 'PINE':
        photop= {
                'Vcmax': 55.0,
                'Jmax': 105.0,
                'Rd': 1.3,
                'tresp': {
                    'Vcmax': [78.0, 200.0, 650.0],
                    'Jmax': [56.0, 200.0, 647.0],
                    'Rd': [33.0]
                    }
                }
    if species.upper() == 'SPRUCE':
        photop = {
                'Vcmax': 60.0,
                'Jmax': 114.0,
                'Rd': 1.5,
                'tresp': {
                    'Vcmax': [53.2, 202.0, 640.3],  # Tarvainen et al. 2013 Oecologia
                    'Jmax': [38.4, 202.0, 655.8],
                    'Rd': [33.0]
                    }
                }
    if species.upper() == 'DECID':
        photop = {
                'Vcmax': 50.0,
                'Jmax': 95.0,
                'Rd': 1.3,
                'tresp': {
                    'Vcmax': [77.0, 200.0, 636.7],  # Medlyn et al 2002.
                    'Jmax': [42.8, 200.0, 637.0],
                    'Rd': [33.0]
                    }
                }
    if species.upper() == 'SHRUBS':
        photop = {
                'Vcmax': 50.0,
                'Jmax': 95.0,
                'Rd': 1.3,
                'tresp': {
                    'Vcmax': [77.0, 200.0, 636.7],
                    'Jmax': [42.8, 200.0, 637.0],
                    'Rd': [33.0]
                    }
                }
    
    if species.upper() == 'PINE2':
        photop= {
                'Vcmax': 67.33,
                'Jmax': 70.77,
                'Rd': 1.3,
                'tresp': {
                    'Vcmax': [69.8, 200.0, 659.9],
                    'Jmax': [100.3, 147.9, 511.0],
                    'Rd': [33.0]
                    }
                }
    if species.upper() == 'SPRUCE2':
        photop = {
                'Vcmax': 69.7,
                'Jmax': 130.2,
                'Rd': 1.5,
                'tresp': {
                    'Vcmax': [53.2, 200.0, 640.0],  # Tarvainen et al. 2013 Oecologia
                    'Jmax': [38.4, 200.0, 655.5],
                    'Rd': [33.0]
                    }
                }
    if species.upper() == 'DECID2':
        photop = {
                'Vcmax': 101.9,
                'Jmax': 111.89,
                'Rd': 1.3,
                'tresp': {
                    'Vcmax': [63.8, 200.0, 655.0],  # Medlyn et al 2002.
                    'Jmax': [108.5, 156.8, 543.2],
                    'Rd': [33.0]
                    }
                }

    Vcmax = photop['Vcmax']
    Jmax = photop['Jmax']
    Rd = photop['Rd']
    tresp = photop['tresp']
    Vcmax_T = tresp['Vcmax']
    Jmax_T = tresp['Jmax']
    Rd_T = tresp['Rd']
    Vcmax, Jmax, Rd, Tau_c = photo_temperature_response(Vcmax, Jmax, Rd, Vcmax_T, Jmax_T, Rd_T, Tk)
    
    plt.figure(4)
    plt.subplot(311); plt.plot(T, Vcmax, 'o')
    plt.title('Vcmax')
    plt.subplot(312); plt.plot(T, Jmax, 'o')
    plt.title('Jmax')
    plt.subplot(313); plt.plot(T, Rd, 'o')
    plt.title('Rd')
    
def Topt_to_Sd(Ha, Hd, Topt):
    Sd = Hd * 1e3 / (Topt + DEG_TO_KELVIN) + GAS_CONSTANT * np.log(Ha /(Hd - Ha))
    return Sd

def Sd_to_Topt(Ha, Hd, Sd):
    Topt = Hd*1e3 / (Sd + GAS_CONSTANT * np.log(Ha /(Hd - Ha)))
    return Topt - DEG_TO_KELVIN<|MERGE_RESOLUTION|>--- conflicted
+++ resolved
@@ -24,24 +24,18 @@
 
 from canopy.constants import DEG_TO_KELVIN, PAR_TO_UMOL, EPS
 from canopy.constants import SPECIFIC_HEAT_AIR, LATENT_HEAT
-from canopy.constants import GAS_CONSTANT, O2_IN_AIR
+from canopy.constants import GAS_CONSTANT, O2_IN_AIR, MOLAR_MASS_H2O
 H2O_CO2_RATIO = 1.6  # H2O to CO2 diffusivity ratio [-]
 TN = 25.0 + DEG_TO_KELVIN  # reference temperature [K]
 
-<<<<<<< HEAD
 def leaf_interface(photop,
                    leafp,
                    forcing,
                    controls,
+                   df=1.0,
                    dict_output=True,
                    logger_info=''):
     r""" Entry-point to coupled leaf gas-exchange and energy balance functions.
-=======
-def leaf_interface(photop, leafp, forcing, controls, dict_output=True, 
-                   logger_info={'date':'','iteration':'','leaftype':''}, df=1.0):
-    """
-    Entry-point to coupled leaf gas-exchange and energy balance functions.
->>>>>>> 6252468a
     
     CALCULATES leaf photosynthesis (An), respiration (Rd), transpiration (E) and estimates of
     leaf temperature (Tl) and sensible heat fluxes (H) based onleaf energy balance equation coupled with
@@ -94,7 +88,7 @@
                 others?
             'energy_balance' (bool): True computes leaf temperature by solving energy balance
         dict_output (bool): True returns output as dict, False as separate arrays (optional)
-        logger_info (dict): optional
+        logger_info (str): optional
 
     OUTPUT:
         (dict):
@@ -145,12 +139,7 @@
     Told = Tl.copy()
     
     if 'radiative_conductance' in forcing:
-<<<<<<< HEAD
-        gr = np.array(forcing['radiative_conductance'], ndmin=1)
-
-=======
         gr = df * np.array(forcing['radiative_conductance'], ndmin=1)
->>>>>>> 6252468a
     else:
         gr = np.zeros(len(T))
 
@@ -198,15 +187,9 @@
 
         # solve  energy balance
         if Ebal:
-<<<<<<< HEAD
-            # solve leaf temperature
-            Tl[ic] = (Rabs[ic] + SPECIFIC_HEAT_AIR*gr[ic]*Tl_ave[ic] + SPECIFIC_HEAT_AIR*gb_h[ic]*T[ic] - LATENT_HEAT*geff_v[ic]*Dleaf[ic]
-                  + LATENT_HEAT*s[ic]*geff_v[ic]*Told[ic]) / (SPECIFIC_HEAT_AIR*(gr[ic] + gb_h[ic]) + LATENT_HEAT*s[ic]*geff_v[ic])
-=======
             # solve leaf temperature 
             Tl[ic] = (Rabs[ic] + SPECIFIC_HEAT_AIR*gr[ic]*Tl_ave[ic] + SPECIFIC_HEAT_AIR*gb_h[ic]*T[ic] - Lv[ic]*geff_v[ic]*Dleaf[ic] 
                   + Lv[ic]*s[ic]*geff_v[ic]*Told[ic]) / (SPECIFIC_HEAT_AIR*(gr[ic] + gb_h[ic]) + Lv[ic]*s[ic]*geff_v[ic])
->>>>>>> 6252468a
             err = np.nanmax(abs(Tl - Told))
 
             if (err < 0.01 or iter_no == itermax) and abs(np.mean(T) - np.mean(Tl)) > 20.0:
